--- conflicted
+++ resolved
@@ -52,9 +52,5 @@
         source_id=source_id,
         # todo: should this be named data, instead of contents
         # (contents is part of message, data is part of event)
-<<<<<<< HEAD
-        contents=copy.deepcopy(event['data'])
-=======
         contents=json_contents
->>>>>>> 16bd1aaa
     )